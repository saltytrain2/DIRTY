from collections import defaultdict

<<<<<<< HEAD
from json import dumps
from typing import DefaultDict, Mapping, Optional, Set
=======
from typing import DefaultDict, Mapping, Optional, Set, Tuple
>>>>>>> 86312827

# Huge hack to get importing to work with the decompiler
try:
    from ida_ast import AST
    from dire_types import TypeLibCodec, TypeInfo
    from variable import Location, Stack, Variable, location_from_json_key
except ImportError:
    from .ida_ast import AST
    from .dire_types import TypeLibCodec, TypeInfo
    from .variable import Location, Stack, Variable, location_from_json_key


class Function:
    """Holds information about a C function

    name: name of the function
    return_type: return type of the function
    arguments: list of arguments to the function
    local_vars: list of local variables
    """

    def __init__(
        self,
        *,
        ast: Optional[AST] = None,
        name: str,
        return_type: TypeInfo,
        arguments: Mapping[Location, Set[Variable]],
        local_vars: Mapping[Location, Set[Variable]],
        raw_code: Optional[str] = None,
    ):
        self._ast = ast
        self._name = name
        self._return_type = return_type
        self._arguments = defaultdict(set, arguments)
        self._local_vars = defaultdict(set, local_vars)
        self._raw_code = raw_code

    def to_json(self):
        ast = self.ast.to_json() if self.ast else None
        arguments = dict()
        for key, args in self.arguments.items():
            arguments[key.json_key()] = [arg.to_json() for arg in args]
        local_vars = dict()
        for key, locs in self.local_vars.items():
            local_vars[key.json_key()] = [loc.to_json() for loc in locs]
        return {
            "t": ast,
            "n": self.name,
            "r": self.return_type._to_json(),
            "a": arguments,
            "l": local_vars,
            "c": self.raw_code,
        }

    @classmethod
    def from_json(cls, d):
<<<<<<< HEAD
        ast = AST.from_json(d["t"]) if d["t"] else None
        return_type = TypeLibCodec.decode(dumps(d["r"]))
=======
        if d["t"] is not None:
            ast = AST.from_json(d["t"])
        else:
            ast = None
        return_type = TypeLibCodec.read_metadata(d["r"])
>>>>>>> 86312827
        arguments = dict()
        for key, args in d["a"].items():
            arguments[location_from_json_key(key)] = \
                { Variable.from_json(arg) for arg in args }
        local_vars = dict()
        for key, locs in d["l"].items():
            local_vars[location_from_json_key(key)] = \
                { Variable.from_json(loc) for loc in locs }
        return cls(
            ast=ast,
            name=d["n"],
            return_type=return_type,
            arguments=arguments,
            local_vars=local_vars,
            raw_code=d["c"],
        )

    @property
    def ast(self) -> AST:
        return self._ast

    @property
    def arguments(self) -> DefaultDict[Location, Set[Variable]]:
        return self._arguments

    @property
    def has_user_names(self) -> bool:
        arg_vars = (v for vs in self.arguments.values() for v in vs)
        local_vars = (v for vs in self.local_vars.values() for v in vs)
        return any(v.user for v in arg_vars) or any(v.user for v in local_vars)

    @property
    def local_vars(self) -> DefaultDict[Location, Set[Variable]]:
        return self._local_vars

    @property
    def locations(self) -> Set[Location]:
        return set(self.arguments.keys()).union(set(self.local_vars.keys()))

    @property
    def name(self) -> str:
        return self._name

    @property
    def return_type(self) -> TypeInfo:
        return self._return_type

    @property
    def raw_code(self) -> str:
        return self._raw_code

    def stack_layout(self) -> Tuple[Tuple[int, ...], Tuple[int, ...]]:
        """Returns the layout of the stack as a pair of tuples. The first
        tuple is the accessible offsets on the stack, while the second
        are the start offsets of data in the stack.

        This is useful for using with a TypeLib to get the next replacement
        types. For example, if you have a TypeLib in the variable `lib` and
        you want to get the list of next possible retypings for a function in
        the variable `f`, you would use:

        accessible, starts = f.stack_layout()
        lib.get_next_replacements(accessible, starts)
        """
        # List of tuples of (offset, TypeInfo)
        accessible = set()
        starts = set()
        for loc in self.local_vars:
            if isinstance(loc, Stack):
                for v in self.local_vars[loc]:
                    accessible |= set(
                        loc.offset + acc for acc in v.typ.accessible_offsets()
                    )
                    starts |= set(
                        loc.offset + start for start in v.typ.start_offsets()
                    )
        accessible = tuple(sorted(list(accessible)))
        starts = tuple(sorted(list(starts)))
        return accessible, starts

    def __repr__(self) -> str:
        ret = (
            f"{self.return_type} {self.name}\n"
            f"\tArguments: {dict(self.arguments)}\n"
            f"\tLocal vars: {dict(self.local_vars)}"
        )
        if self.ast:
            ret += f"\n\tAST: {self.ast}"
        if self.raw_code:
            ret += f"\n\tRaw code: {self.raw_code}"
        return ret


class CollectedFunction:
    """Collected information about a single function. Has both debug and
    decompiler-generated data.
    """

    def __init__(self, *, ea: int, debug: Function, decompiler: Function):
        self.name: str = debug.name
        self.ea = ea
        self.debug = debug
        self.decompiler = decompiler

    def to_json(self):
        return {
            "e": self.ea,
            "b": self.debug.to_json(),
            "c": self.decompiler.to_json(),
        }

    @classmethod
    def from_json(cls, d):
        debug = Function.from_json(d["b"])
        decompiler = Function.from_json(d["c"])
        return cls(ea=d["e"], debug=debug, decompiler=decompiler)

    def __repr__(self):
        return (
            f"{self.ea} {self.name}\n"
            f"Debug: {self.debug}\n"
            f"Decompiler: {self.decompiler}\n"
        )<|MERGE_RESOLUTION|>--- conflicted
+++ resolved
@@ -1,11 +1,7 @@
 from collections import defaultdict
 
-<<<<<<< HEAD
 from json import dumps
-from typing import DefaultDict, Mapping, Optional, Set
-=======
 from typing import DefaultDict, Mapping, Optional, Set, Tuple
->>>>>>> 86312827
 
 # Huge hack to get importing to work with the decompiler
 try:
@@ -63,16 +59,8 @@
 
     @classmethod
     def from_json(cls, d):
-<<<<<<< HEAD
         ast = AST.from_json(d["t"]) if d["t"] else None
         return_type = TypeLibCodec.decode(dumps(d["r"]))
-=======
-        if d["t"] is not None:
-            ast = AST.from_json(d["t"])
-        else:
-            ast = None
-        return_type = TypeLibCodec.read_metadata(d["r"])
->>>>>>> 86312827
         arguments = dict()
         for key, args in d["a"].items():
             arguments[location_from_json_key(key)] = \
